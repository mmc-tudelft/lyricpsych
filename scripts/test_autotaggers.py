import os
os.environ['LIWC_PATH'] = "data/LIWC.json"
<<<<<<< HEAD
# os.environ['OPENBLAS_NUM_THREADS'] = '1'
# os.environ['MKL_NUM_THREADS'] = '1'
# os.environ['NUMBA_NUM_THREADS'] = '2'
=======
os.environ['OPENBLAS_NUM_THREADS'] = '1'
os.environ['MKL_NUM_THREADS'] = '1'
os.environ['NUMBA_NUM_THREADS'] = '4'
>>>>>>> 8dbcd150

from os.path import join, dirname
import sys
import argparse
sys.path.append(join(dirname(__file__), '..'))

import json
import time
from itertools import chain
import pickle as pkl

import numpy as np
from scipy import sparse as sp
import matplotlib.pyplot as plt

from sklearn.preprocessing import StandardScaler
from sklearn.metrics import roc_auc_score

from skopt import gp_minimize
from skopt.space import Real, Integer
from skopt.utils import use_named_args

from lyricpsych.tasks.fm import *
from lyricpsych.tasks.als_feat import *
from lyricpsych.utils import slice_row_sparse, argpart_sort
from lyricpsych.metrics import ndcg


SEARCH_SPACE = {
    ALSFeat: [
        Integer(5, 20, name='n_iters'),
        Real(1, 1e+10, "log-uniform", name='lmbda'),
        Real(1e-7, 1, "log-uniform", name='l2'),
        Real(1e-2, 1e+2, "log-uniform", name='alpha')
    ]
}
DATASETS = {
    'msd50': 'msd_subset_top50',
    'msd1k': 'msd_subset_top1000',
    'mgt50': 'magnatag_subset_top50',
    'mgt188': 'magnatag_subset_top188'
}


def load_data(data_root, feat_type='mfcc', split_type='klmatch'):
    label_fn = join(data_root, 'X.npz')
    feat_fn = join(data_root, 'Xfeat_{}.npy'.format(feat_type))
    folds = [
        np.load(join(data_root, 'fold_idx_{:d}.npy'.format(i)))
        for i in range(10)
    ]
    split_fn_tmp = 'fold{:d}_split_{}.pkl'
    splits = [
        pkl.load(
            open(
                join(
                    data_root,
                    split_fn_tmp.format(i, split_type)
                ), 'rb'
            )
        )
        for i in range(10)
    ]

    # load the data
    X = sp.load_npz(label_fn)
    Y = np.load(feat_fn)
    return X, Y, folds, splits


def build_sparse_seed_mat(seeds, n_songs, n_tags):
    cols_ = [list(s[s!=-1]) for s in seeds]
    rows_ = [[j] * len(cols_[j]) for j in range(len(cols_))]
    cols = list(chain.from_iterable(cols_))
    rows = list(chain.from_iterable(rows_))
    seeds_mat = sp.coo_matrix(
        ([1]*len(cols), (rows, cols)),
        shape=(n_songs, n_tags)
    )
    return seeds_mat


<<<<<<< HEAD
def split_data(test_fold, feat, label, folds, splits, scale=False):
=======
def split_test_cases(label, seeds):
    """"""
    cont = {0:[], 1:[], 2:[], 5:[], 10:[]}
    n_tags = label.sum(1)



def split_data(test_fold, feat, label, folds, seeds, n_seeds=0, scale=False):
>>>>>>> 8dbcd150
    """"""
    valid_fold = np.random.choice(
        [i for i in range(len(folds)) if i != test_fold]
    )
    train_folds = [
        i for i in range(len(folds))
        if i != test_fold and i != valid_fold
    ]
    train_idx = np.concatenate([folds[i] for i in train_folds])
    valid_idx = folds[valid_fold]
    test_idx = folds[test_fold]
    eval_idx = {'train': train_idx, 'valid': valid_idx, 'test': test_idx}
    label_cont = {}
    feat_cont = {}
    seed_cont = {}

    for split, idx in eval_idx.items():
        if split == 'train':
            label_cont[split] = label[idx]
            feat_cont[split] = feat[idx]
        else:
            target_fold = valid_fold if split == 'valid' else test_fold
            feat_cont[split] = {}
            seed_cont[split] = {}
            label_cont[split] = {}
            for n_seed, case in splits[target_fold].items():
                label_cont[split][n_seed] = case['gt']
                seed_cont[split][n_seed] = case['seed']
                feat_cont[split][n_seed] = feat[case['idx']]

    # prepare the "final training dataset"
    total_train_idx = np.r_[train_idx, folds[valid_fold]]
    label_cont['total_train'] = label[total_train_idx]
    feat_cont['total_train'] = feat[total_train_idx]

    return feat_cont, seed_cont, label_cont


def predict(model, data, indices, feat, UU=None):
    """"""
    if isinstance(model, ALSFeat):
        W = model.embeddings_['feat']
        U = model.embeddings_['user']

        if indices is None or len(indices) == 0:
            # just infer with the feature
            song_factor = feat @ W
        else:
            # get the partial learn
            if UU is None:
                UU = U.T @ U

            song_factor = partial_ALS_feat(
                data, indices, U, UU, feat, W, model.lmbda, model.l2
            )
        return song_factor @ U.T
    else:
        # FM
        return None


def evaluate(model, feats, seeds, labels, topk={1, 5, 10, 20}):
    """"""
    auc_res = None
    if isinstance(model, ALSFeat):
        U = model.embeddings_['user']
        UU = U.T @ U

<<<<<<< HEAD
    ndcg_res = {}
    for n_seeds, gt in labels.items():

        if n_seeds == 0:
            n_tests, n_tags = gt.shape
            p = feats[n_seeds] @ model.embeddings_['feat']
            p = p @ model.embeddings_['user'].T
            y = gt.toarray()

            auc_res = {}
            for avg in ['micro', 'macro', 'samples']:
                if avg == 'samples':
                    safe_ix = np.where(y.sum(1) > 0)[0]
                    p = p[safe_ix]
                    y = y[safe_ix]
                elif avg == 'macro':
                    safe_ix = np.where(y.sum(0) > 0)[0]
                    p = p[:, safe_ix]
                    y = y[:, safe_ix]
                auc_res[avg] = roc_auc_score(y, p, average=avg)

        scores = {k:[] for k in topk}
        for i in range(gt.shape[0]):
            true, _ = slice_row_sparse(gt, i)
            if len(true) == 0:
                continue
            seed_ind, seed_val = slice_row_sparse(seeds[n_seeds], i)

            s = predict(model, seed_val, seed_ind, feats[n_seeds][i], UU=UU)
            if len(seed_ind) > 0:
                s[seed_ind] = -np.inf
            # true = np.append(true, seed_ind)
            pred = argpart_sort(s, max(topk), ascending=False)

            for k in topk:
                scores[k].append(ndcg(true, pred, k))

        ndcg_res[n_seeds] = {k:np.mean(score) for k, score in scores.items()}
=======
    if n_seeds == 0:
        n_tests, n_tags = labels.shape
        p = feats @ model.embeddings_['feat']
        p = p @ model.embeddings_['user'].T
        y = labels.toarray()
        auc_res = {
            avg: roc_auc_score(y, p, average=avg)
            for avg in ['micro', 'macro', 'samples']
        }

    scores = {k:[] for k in topk}
    for i in range(labels.shape[0]):
        true, _ = slice_row_sparse(labels, i)
        if len(true) == 0:
            continue
        if seeds is not None:
            seed_ind, seed_val = slice_row_sparse(seeds, i)
            if len(seed_ind) == 0:
                continue
        else:
            seed_ind, seed_val = np.array([]), np.array([])

        s = predict(model, seed_val, seed_ind, feats[i], UU=UU)
        if len(seed_ind) > 0:
            s[seed_ind] = -np.inf
        # true = np.append(true, seed_ind)
        pred = argpart_sort(s, max(topk), ascending=False)

        for k in topk:
            scores[k].append(ndcg(true, pred, k))

    ndcg_res = {k:(np.mean(score), len(score)) for k, score in scores.items()}
>>>>>>> 8dbcd150

    return auc_res, ndcg_res


def find_best(model, k, feats, seeds, labels):
    """"""
    space = SEARCH_SPACE[model]

    if model == ALSFeat:

        @use_named_args(space)
        def objective(**params):
            als = model(k, dtype='float64', dropout=0, **params)
            als.fit(
                labels['train'].T.tocsr(),
                feats['train'],
                verbose=True
            )
            auc_, ndcg_ = evaluate(
                als, feats['valid'], seeds['valid'], labels['valid']
            )
            avg_ndcg10 = np.mean([v[10] for k, v in ndcg_.items()])
            return -avg_ndcg10

        res = gp_minimize(objective, space, n_calls=50,
                          random_state=0, verbose=True)
        return res

    elif model == 'FactorizationMachine':
        return None


def save_result(dataset, feat_type, fold, k, scale,
                best_model, best_param, auc_, ndcg_,
                out_root):
    """"""
    result = {
        'dataset': dataset,
        'feat_type': feat_type,
        'fold': fold, 'k': k,
        'scale': scale, 'model': str(best_model),
        'auc': auc_, 'ndcg': ndcg_,
        'best_param': {
            k:int(v) if k=='n_iters' else v
            for k, v in best_param.items()
        }
    }
    fn = join(
        out_root,
        '{dataset}_fold{fold:d}_{model}.json'.format(**result)
    )
    json.dump(result, open(fn, 'w'))


if __name__ == "__main__":
<<<<<<< HEAD
    parser = argparse.ArgumentParser()
    parser.add_argument('data_root', type=str,
                        help='path where all autotagging data is stored')
    parser.add_argument('out_root', type=str,
                        help='path where output is stored')
    parser.add_argument('dataset', type=str,
                        choices={'msd50', 'msd1k', 'mgt50', 'mgt188'},
                        help='type of dataset')
    parser.add_argument('feature', type=str, choices={'mfcc', 'rand'},
                        help='type of audio feature')
    parser.add_argument('fold', type=int, choices=set(range(10)),
                        help='target fold to be tested')
    parser.add_argument('k', type=int, choices={32, 64, 128},
                        help='model size')
    parser.add_argument('--sacle', dest='scale', action='store_true')
    parser.add_argument('--no-scale', dest='scale', action='store_false')
    parser.set_defaults(scale=True)
    args = parser.parse_args()

    # parse the input
    data_root = args.data_root
    out_root = args.out_root
    dataset = args.dataset
    feat_type = args.feature
    fold = args.fold
    k = args.k
    scale = args.scale
    model = ALSFeat  # {ALSFeat, FactorizationMachine, MLPClassifier}

    # load the dataset and split (using pre-split data)
    data_loc = DATASETS[dataset]
    data_path = join(data_root, data_loc.split('_')[0], data_loc, 'splits')
    raw_labels, raw_feats, folds, splits = load_data(data_path, feat_type)
    feats, seeds, labels = split_data(fold, raw_feats, raw_labels, folds, splits)

    if scale:
        # scale data
        sclr = StandardScaler()
        feats['train'] = sclr.fit_transform(feats['train'])
        for split in ['valid', 'test']:
            for n_seed, feat in feats[split].items():
                feats[split][n_seed] = sclr.transform(feat)

    # find the best model using hyper-parameter tuner (GP)
    res = find_best(model, k, feats, seeds, labels)
    best_param = {
        SEARCH_SPACE[model][i].name: res.x[i]
        for i in range(len(res.x))
    }
    best_model = model(k, dtype='float64', dropout=0, **best_param)
    best_model.fit(
        labels['total_train'].T.tocsr(),
        feats['total_train'],
        verbose=True
    )

    # final evaluation step
    auc_, ndcg_ = evaluate(best_model, feats['test'], seeds['test'], labels['test'])

    # save the result to the disk
    save_result(
        dataset, feat_type, fold, k, scale,
        best_model, best_param, auc_, ndcg_,
        out_root
    )
=======
    data_root = '/home/jaykim/Downloads/datasets/msd/msd_subset_top1000/splits/'
    eval_target = 'test'
    fold = 0
    n_seeds = 1
    k = 32
    lmbda = 1e+6
    l2 = 1e-6
    alpha = 1
    scale = False

    labels, feats, folds, seeds = load_data(data_root)
    # feats, seeds, labels = split_data(fold, feats, labels, folds, seeds, n_seeds)

    # if scale:
    #     # scale data
    #     sclr = StandardScaler()
    #     feats['train'] = sclr.fit_transform(feats['train'])
    #     feats['valid'] = sclr.transform(feats['valid'])
    #     feats['test'] = sclr.transform(feats['test'])

    # als = ALSFeat(32, alpha=5, l2=1e-7, lmbda=1, n_iters=15, dropout=0)
    # als.fit(labels['train'].T.tocsr(), feats['train'], verbose=True)
    # if n_seeds == 0:
    #     results = evaluate(als, feats['valid'], None, labels['valid'], n_seeds)
    # else:
    #     results = evaluate(als, feats['valid'], seeds['valid'], labels['valid'], n_seeds)
    # print(results)

    # The list of hyper-parameters we want to optimize. For each one we define the
    # bounds, the corresponding scikit-learn parameter name, as well as how to
    # sample values from that dimension (`'log-uniform'` for the learning rate)
    # space  = [Integer(10, 30, name='n_iters'),
    #           Real(1e+5, 1e+10, "log-uniform", name='lmbda'),
    #           Real(1e-4, 1e+4, "log-uniform", name='l2'),
    #           Real(1e-10, 1e+2, "log-uniform", name='alpha')]
    # res = find_best('ALSFeat', k, space, feats, labels)
    # best_model = ALSFeat(
    #     k, alpha=res.x[3], l2=res.x[2], lmbda=res.x[1], n_iters=res.x[0],
    #     dtype='float64', dropout=0
    # )

    # total_train_label = sp.vstack(
    #     [labels['train'], labels['valid'] + seeds['valid']]
    # )
    # total_train_feat = np.vstack([feats['train'], feats['valid']])

    # best_model.fit(
    #     total_train_label.T.tocsr(),
    #     total_train_feat,
    #     verbose=True
    # )
    # results = evaluate(
    #     best_model, feats['test'], seeds['test'], labels['test'], n_seeds
    # )

    # print(results)
>>>>>>> 8dbcd150
<|MERGE_RESOLUTION|>--- conflicted
+++ resolved
@@ -1,14 +1,8 @@
 import os
 os.environ['LIWC_PATH'] = "data/LIWC.json"
-<<<<<<< HEAD
 # os.environ['OPENBLAS_NUM_THREADS'] = '1'
 # os.environ['MKL_NUM_THREADS'] = '1'
 # os.environ['NUMBA_NUM_THREADS'] = '2'
-=======
-os.environ['OPENBLAS_NUM_THREADS'] = '1'
-os.environ['MKL_NUM_THREADS'] = '1'
-os.environ['NUMBA_NUM_THREADS'] = '4'
->>>>>>> 8dbcd150
 
 from os.path import join, dirname
 import sys
@@ -91,18 +85,7 @@
     return seeds_mat
 
 
-<<<<<<< HEAD
 def split_data(test_fold, feat, label, folds, splits, scale=False):
-=======
-def split_test_cases(label, seeds):
-    """"""
-    cont = {0:[], 1:[], 2:[], 5:[], 10:[]}
-    n_tags = label.sum(1)
-
-
-
-def split_data(test_fold, feat, label, folds, seeds, n_seeds=0, scale=False):
->>>>>>> 8dbcd150
     """"""
     valid_fold = np.random.choice(
         [i for i in range(len(folds)) if i != test_fold]
@@ -171,7 +154,6 @@
         U = model.embeddings_['user']
         UU = U.T @ U
 
-<<<<<<< HEAD
     ndcg_res = {}
     for n_seeds, gt in labels.items():
 
@@ -210,41 +192,6 @@
                 scores[k].append(ndcg(true, pred, k))
 
         ndcg_res[n_seeds] = {k:np.mean(score) for k, score in scores.items()}
-=======
-    if n_seeds == 0:
-        n_tests, n_tags = labels.shape
-        p = feats @ model.embeddings_['feat']
-        p = p @ model.embeddings_['user'].T
-        y = labels.toarray()
-        auc_res = {
-            avg: roc_auc_score(y, p, average=avg)
-            for avg in ['micro', 'macro', 'samples']
-        }
-
-    scores = {k:[] for k in topk}
-    for i in range(labels.shape[0]):
-        true, _ = slice_row_sparse(labels, i)
-        if len(true) == 0:
-            continue
-        if seeds is not None:
-            seed_ind, seed_val = slice_row_sparse(seeds, i)
-            if len(seed_ind) == 0:
-                continue
-        else:
-            seed_ind, seed_val = np.array([]), np.array([])
-
-        s = predict(model, seed_val, seed_ind, feats[i], UU=UU)
-        if len(seed_ind) > 0:
-            s[seed_ind] = -np.inf
-        # true = np.append(true, seed_ind)
-        pred = argpart_sort(s, max(topk), ascending=False)
-
-        for k in topk:
-            scores[k].append(ndcg(true, pred, k))
-
-    ndcg_res = {k:(np.mean(score), len(score)) for k, score in scores.items()}
->>>>>>> 8dbcd150
-
     return auc_res, ndcg_res
 
 
@@ -299,7 +246,6 @@
 
 
 if __name__ == "__main__":
-<<<<<<< HEAD
     parser = argparse.ArgumentParser()
     parser.add_argument('data_root', type=str,
                         help='path where all autotagging data is stored')
@@ -364,62 +310,4 @@
         dataset, feat_type, fold, k, scale,
         best_model, best_param, auc_, ndcg_,
         out_root
-    )
-=======
-    data_root = '/home/jaykim/Downloads/datasets/msd/msd_subset_top1000/splits/'
-    eval_target = 'test'
-    fold = 0
-    n_seeds = 1
-    k = 32
-    lmbda = 1e+6
-    l2 = 1e-6
-    alpha = 1
-    scale = False
-
-    labels, feats, folds, seeds = load_data(data_root)
-    # feats, seeds, labels = split_data(fold, feats, labels, folds, seeds, n_seeds)
-
-    # if scale:
-    #     # scale data
-    #     sclr = StandardScaler()
-    #     feats['train'] = sclr.fit_transform(feats['train'])
-    #     feats['valid'] = sclr.transform(feats['valid'])
-    #     feats['test'] = sclr.transform(feats['test'])
-
-    # als = ALSFeat(32, alpha=5, l2=1e-7, lmbda=1, n_iters=15, dropout=0)
-    # als.fit(labels['train'].T.tocsr(), feats['train'], verbose=True)
-    # if n_seeds == 0:
-    #     results = evaluate(als, feats['valid'], None, labels['valid'], n_seeds)
-    # else:
-    #     results = evaluate(als, feats['valid'], seeds['valid'], labels['valid'], n_seeds)
-    # print(results)
-
-    # The list of hyper-parameters we want to optimize. For each one we define the
-    # bounds, the corresponding scikit-learn parameter name, as well as how to
-    # sample values from that dimension (`'log-uniform'` for the learning rate)
-    # space  = [Integer(10, 30, name='n_iters'),
-    #           Real(1e+5, 1e+10, "log-uniform", name='lmbda'),
-    #           Real(1e-4, 1e+4, "log-uniform", name='l2'),
-    #           Real(1e-10, 1e+2, "log-uniform", name='alpha')]
-    # res = find_best('ALSFeat', k, space, feats, labels)
-    # best_model = ALSFeat(
-    #     k, alpha=res.x[3], l2=res.x[2], lmbda=res.x[1], n_iters=res.x[0],
-    #     dtype='float64', dropout=0
-    # )
-
-    # total_train_label = sp.vstack(
-    #     [labels['train'], labels['valid'] + seeds['valid']]
-    # )
-    # total_train_feat = np.vstack([feats['train'], feats['valid']])
-
-    # best_model.fit(
-    #     total_train_label.T.tocsr(),
-    #     total_train_feat,
-    #     verbose=True
-    # )
-    # results = evaluate(
-    #     best_model, feats['test'], seeds['test'], labels['test'], n_seeds
-    # )
-
-    # print(results)
->>>>>>> 8dbcd150
+    )